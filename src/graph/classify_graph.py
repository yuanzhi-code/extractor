import logging

from langgraph.graph import END, START, StateGraph
from langgraph.graph.state import CompiledStateGraph
from sqlalchemy.orm import Session

from src.graph.score import score_node
from src.graph.state import ClassifyState
from src.graph.tagger import tagger_node, tagger_review_node
from src.models import db
from src.models.rss_entry import RssEntry
from src.models.score import EntryScore
from src.models.tags import EntryCategory

logger = logging.getLogger(__name__)


def get_classification_graph() -> CompiledStateGraph:
    """
    Get the graph for the tagger node.
    """
    builder = StateGraph(ClassifyState)

    def check_tag_and_score_exist(state: ClassifyState) -> bool:
        with Session(db) as session:
            entry_category = (
                session.query(EntryCategory)
                .filter(EntryCategory.entry_id == state["entry"].id)
                .first()
            )
            entry_score = (
                session.query(EntryScore)
                .filter(EntryScore.entry_id == state["entry"].id)
                .first()
            )
            if entry_category and entry_score:
                return END
            elif entry_category:
                return "to_score"
            else:
                return "to_tagger"

    builder.add_node("tagger", tagger_node)
    builder.add_node("tagger_review", tagger_review_node)
    builder.add_node("score", score_node)
<<<<<<< HEAD

    # builder.add_edge(START, "tagger")
    builder.add_conditional_edges(
        START,
        check_tag_and_score_exist,
        {
            "to_score": "score",
            "to_tagger": "tagger",
            END: END,
        },
    )
    builder.add_edge("tagger", "tagger_review")
    builder.add_edge("tagger_review", "score")
=======
    builder.add_edge("tagger", "score")
>>>>>>> 7994954b
    builder.add_edge("score", END)
    return builder.compile()


async def run_classification_graph(entry: RssEntry):
    graph = get_classification_graph()

    # try:
    #     print(graph.get_graph().draw_mermaid_png())
    # except Exception as e:
    #     logger.error(f"Error: {e}")

    init_state = {"entry": entry}
    async for s in graph.astream(input=init_state, stream_mode="values"):
        try:
            if isinstance(s, dict) and "message" in s:
                message = s["message"]
                if isinstance(message, tuple):
                    logger.info(f"message: {message}")
                else:
                    message.pretty_print()
        except Exception as e:
            logger.exception("Error:")
            break<|MERGE_RESOLUTION|>--- conflicted
+++ resolved
@@ -43,7 +43,6 @@
     builder.add_node("tagger", tagger_node)
     builder.add_node("tagger_review", tagger_review_node)
     builder.add_node("score", score_node)
-<<<<<<< HEAD
 
     # builder.add_edge(START, "tagger")
     builder.add_conditional_edges(
@@ -57,9 +56,6 @@
     )
     builder.add_edge("tagger", "tagger_review")
     builder.add_edge("tagger_review", "score")
-=======
-    builder.add_edge("tagger", "score")
->>>>>>> 7994954b
     builder.add_edge("score", END)
     return builder.compile()
 
