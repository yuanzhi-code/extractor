--- conflicted
+++ resolved
@@ -25,29 +25,9 @@
         dict: {"result": ScorerOutput}
     """
     logger.info("score node start")
-<<<<<<< HEAD
     tag_result = state.get("tag_result")
     if tag_result is None:
         raise ValueError("No tag result found")
-=======
-    prev_category = state.get("category")
-    if prev_category is None:
-        logger.error("No category found in state - this indicates the tagger node did not properly set the category")
-        raise ValueError("No category found")
-
-    if prev_category not in ["tech", "business", "experience"]:
-        raise ValueError("Invalid category")
-
-    with Session(db) as session:
-        entry_score = (
-            session.query(EntryScore)
-            .filter(EntryScore.entry_id == state["entry"].get("id"))
-            .first()
-        )
-        if entry_score:
-            logger.info(f"entry {state['entry'].get('id')} already scored")
-            return Command(goto="__end__")
->>>>>>> 7994954b
 
     # 修改: 使用 HumanMessage 构造消息
     messages = get_prompt("scorer")
@@ -72,14 +52,7 @@
             "score": score,
         }
         session.add(EntryScore(**_score))
-<<<<<<< HEAD
         session.add(EntrySummary(entry_id=state["entry"].id, summary=summary))
-=======
-        session.add(
-            EntrySummary(entry_id=state["entry"].get("id"), ai_summary=summary)
-        )
-        session.commit()
->>>>>>> 7994954b
     if score == "noise":
         return Command(goto="__end__")
     return {"result": response}