# extractor

## 项目介绍

AI信息聚合器, 基于RSS做信息提取, 并产出每日报告。

## 启动项目

```
git clone git@github.com:yuanzhi-code/extractor.git
cd extractor
```
<<<<<<< HEAD

安装 uv (如果尚未安装):

```
pipx install uv # 或 pip install uv
```

创建虚拟环境:
```
uv venv
```
激活虚拟环境:
Linux / macOS: 
```
source .venv/bin/activate
```
Windows (CMD): 
```
.venv\Scripts\activate.bat
```
Windows (PowerShell):
```
.venv\Scripts\Activate.ps1
````
安装依赖:
```
uv pip install -r requirements.txt
=======

###  安装 uv (如果尚未安装):

the official shell is most recommanded
```sh
curl -LsSf https://astral.sh/uv/install.sh | sh
```

you can also install uv by pip
```
pipx install uv # 或 pip install uv
```

for MacOS, installed by homebrew is recommanded

```sh
brew install uv
```

### 创建虚拟环境:

```
uv venv
```

激活虚拟环境:
```
Linux / macOS: source .venv/bin/activate
Windows (CMD): .venv\Scripts\activate.bat
Windows (PowerShell): .venv\Scripts\Activate.ps1
```

安装依赖:
```sh
uv sync # or uv pip install -r requirements.txt
>>>>>>> 81f5f7ed
```<|MERGE_RESOLUTION|>--- conflicted
+++ resolved
@@ -7,38 +7,15 @@
 ## 启动项目
 
 ```
+```
 git clone git@github.com:yuanzhi-code/extractor.git
 cd extractor
 ```
-<<<<<<< HEAD
 
 安装 uv (如果尚未安装):
 
 ```
-pipx install uv # 或 pip install uv
 ```
-
-创建虚拟环境:
-```
-uv venv
-```
-激活虚拟环境:
-Linux / macOS: 
-```
-source .venv/bin/activate
-```
-Windows (CMD): 
-```
-.venv\Scripts\activate.bat
-```
-Windows (PowerShell):
-```
-.venv\Scripts\Activate.ps1
-````
-安装依赖:
-```
-uv pip install -r requirements.txt
-=======
 
 ###  安装 uv (如果尚未安装):
 
@@ -74,5 +51,4 @@
 安装依赖:
 ```sh
 uv sync # or uv pip install -r requirements.txt
->>>>>>> 81f5f7ed
 ```